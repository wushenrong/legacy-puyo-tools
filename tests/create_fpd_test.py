--- conflicted
+++ resolved
@@ -8,8 +8,7 @@
 
 from legacy_puyo_tools.cli import create_fpd
 from legacy_puyo_tools.exceptions import FileFormatError
-<<<<<<< HEAD
-from legacy_puyo_tools.fpd import ENCODING
+from legacy_puyo_tools.fpd import ENCODING, Fpd
 from tests.conftest import SAMPLE_FPD_STRING, SAMPLE_UNICODE_STRING
 
 
@@ -38,54 +37,15 @@
 
         with Path(output_file).open("rb") as f:
             assert f.read() == SAMPLE_FPD_STRING
-=======
-from legacy_puyo_tools.fpd import ENCODING, Fpd
-from tests.conftest import SAMPLE_FPD_STRING, SAMPLE_UNICODE_STRING
->>>>>>> edd22000
 
         assert result.exit_code == 0
 
-<<<<<<< HEAD
-=======
-@pytest.mark.parametrize(
-    ("input_file", "output_file", "output"),
-    [
-        ("sample_data.txt", "sample_data.fpd", False),
-        ("sample_data.txt", "custom_output.fpd", True),
-    ],
-)
-def test_create_fpd(input_file: str, output_file: str, output: bool) -> None:
-    """Test creating a fpd file."""
-    cli_runner = CliRunner()
-
-    with cli_runner.isolated_filesystem():
-        with Path(input_file).open("w", encoding=ENCODING) as f:
-            f.write(BOM_UTF16_LE.decode(ENCODING))
-            f.write(SAMPLE_UNICODE_STRING)
-
-        if output:
-            result = cli_runner.invoke(
-                create_fpd, [input_file, "--output", output_file]
-            )
-        else:
-            result = cli_runner.invoke(create_fpd, [input_file])
-
-        with Path(output_file).open("rb") as f:
-            assert f.read() == SAMPLE_FPD_STRING
-
-        assert result.exit_code == 0
-
->>>>>>> edd22000
 
 def test_create_fpd_no_bom() -> None:
     """Test creating an FPD file without a Byte Order Mark."""
     runner = CliRunner()
 
     with runner.isolated_filesystem():
-<<<<<<< HEAD
-        with Path("sample_data.txt").open("w", encoding=ENCODING) as f:
-            f.write(SAMPLE_UNICODE_STRING)
-=======
         with Path("sample_data_no_bom.txt").open("w", encoding=ENCODING) as f:
             f.write(SAMPLE_UNICODE_STRING)
 
@@ -105,19 +65,13 @@
 
     assert Fpd.read_unicode_from_path(unicode_file).encode_fpd() == SAMPLE_FPD_STRING
 
->>>>>>> edd22000
 
 def test_missing_bom_in_file(tmp_path: Path) -> None:
     """Test getting an error when the unicode text file does not have a BOM."""
     invalid_unicode_file = tmp_path / "invalid_data.txt"
 
-<<<<<<< HEAD
-        assert isinstance(result.exception, FileFormatError)
-        assert result.exit_code == 1
-=======
     with invalid_unicode_file.open("w", encoding=ENCODING) as f:
         f.write(SAMPLE_UNICODE_STRING)
 
     with pytest.raises(FileFormatError):
-        Fpd.read_unicode_from_path(invalid_unicode_file)
->>>>>>> edd22000
+        Fpd.read_unicode_from_path(invalid_unicode_file)