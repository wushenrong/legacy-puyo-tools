--- conflicted
+++ resolved
@@ -15,12 +15,7 @@
 import attrs
 
 from legacy_puyo_tools.exceptions import FileFormatError, FormatError
-<<<<<<< HEAD
 from legacy_puyo_tools.io import PathOrFile, get_file_handle, get_file_name
-=======
-from legacy_puyo_tools.io import get_file_handle, get_file_name
-from legacy_puyo_tools.typing import PathOrFile
->>>>>>> 7765ce04
 
 ENCODING = "utf-16-le"
 FPD_ENTRY_LENGTH = 3
@@ -153,7 +148,6 @@
                 raise FileFormatError(
                     f"{get_file_name(path_or_buf)} is not a valid fpd file"
                 ) from e
-<<<<<<< HEAD
 
     def write_fpd(self, path_or_buf: PathOrFile) -> None:
         """Write the fpd character table to a fpd encoded file.
@@ -164,8 +158,6 @@
         """
         with get_file_handle(path_or_buf, "wb") as fp:
             fp.write(self.encode())
-=======
->>>>>>> 7765ce04
 
     @classmethod
     def decode(cls, data: bytes) -> Fpd:
@@ -183,19 +175,6 @@
             for i in range(0, len(data), FPD_ENTRY_LENGTH)
         ])
 
-<<<<<<< HEAD
-=======
-    def write_fpd(self, path_or_buf: PathOrFile) -> None:
-        """Write the fpd character table to a fpd encoded file.
-
-        Args:
-            path_or_buf:
-                A path or file-like object to write the fpd encoded stream.
-        """
-        with get_file_handle(path_or_buf, "wb") as fp:
-            fp.write(self.encode())
-
->>>>>>> 7765ce04
     def encode(self) -> bytes:
         """Encode the fpd character table into a fpd encoded stream.
 
@@ -232,7 +211,6 @@
                 )
 
             return cls.from_unicode(fp.read())
-<<<<<<< HEAD
 
     def write_unicode(self, path_or_buf: PathOrFile) -> None:
         """Write the fpd character table to a UTF-16 LE text file.
@@ -245,8 +223,6 @@
             # Write the Byte Order Mark (BOM) for plain text editors
             fp.write(BOM_UTF16_LE)
             fp.write(self.to_unicode())
-=======
->>>>>>> 7765ce04
 
     # TODO: Somehow allow people to specify the width of the character during decoding
     @classmethod
@@ -265,22 +241,7 @@
             for i in range(0, len(unicode), UTF16_LENGTH)
         ])
 
-<<<<<<< HEAD
-=======
-    def write_unicode(self, path_or_buf: PathOrFile) -> None:
-        """Write the fpd character table to a UTF-16 LE text file.
-
-        Args:
-            path_or_buf:
-                A path or file-like object to store the converted UTF-16 LE text file.
-        """
-        with get_file_handle(path_or_buf, "wb") as fp:
-            # Write the Byte Order Mark (BOM) for plain text editors
-            fp.write(BOM_UTF16_LE)
-
-            fp.write(self.to_unicode())
-
->>>>>>> 7765ce04
+
     def to_unicode(self) -> bytes:
         """Encode the fpd character table into a UTF-16 LE text stream.
 
