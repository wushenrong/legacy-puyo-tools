"""Manzai text conversion tool for older Puyo Puyo games.

This module converts mtx files to and from XML for modding Puyo games. Currently
supports Puyo Puyo 7 and might support Puyo Puyo! 15th Anniversary.

SPDX-FileCopyrightText: 2021 Nick Woronekin
SPDX-FileCopyrightText: 2025 Samuel Wu
SPDX-License-Identifier: MIT
"""

from __future__ import annotations

import sys
from io import BytesIO, StringIO

import attrs
from lxml import etree

from legacy_puyo_tools.exceptions import FileFormatError, FormatError
from legacy_puyo_tools.fpd import Fpd
<<<<<<< HEAD
from legacy_puyo_tools.io import PathOrFile, get_file_handle, get_file_name
=======
from legacy_puyo_tools.io import get_file_handle, get_file_name
from legacy_puyo_tools.typing import MtxString, PathOrFile
>>>>>>> 7765ce04

# TODO: When updating to Python 3.10, remove the stub implementation of pairwise
# from the python documentation:
# https://docs.python.org/3/library/itertools.html#itertools.pairwise
if sys.version_info >= (3, 10):
    from itertools import pairwise
else:
    from collections.abc import Iterable
    from itertools import tee
    from typing import TypeVar

    T = TypeVar("T")

    def pairwise(iterable: Iterable[T]) -> Iterable[tuple[T, T]]:
        """Simple pairwise implementation for Python < 3.10."""  # noqa: DOC201
        a, b = tee(iterable)
        next(b, None)
        return zip(a, b)


ENDIAN = "little"

MTX_IDENTIFIER = 8
MTX_INT32_WIDTH = 4
MTX_CHARACTER_WIDTH = 2

MTX_SIZE_WIDTH = MTX_INT32_WIDTH
MTX_IDENTIFIER_WIDTH = MTX_INT32_WIDTH
MTX_OFFSET_WIDTH = MTX_INT32_WIDTH
MTX_SECTION_WIDTH = MTX_INT32_WIDTH

<<<<<<< HEAD
# TODO: When upgrading to Python 3.12, add type to the beginning of aliases
MtxString = list[int]

=======
>>>>>>> 7765ce04

@attrs.define
class Mtx:
    strings: list[MtxString]

    @classmethod
    def read_mtx(cls, path_or_buf: PathOrFile) -> Mtx:
        with get_file_handle(path_or_buf) as fp:
            try:
                return cls.decode(fp.read())
            except FormatError as e:
                raise FileFormatError(
                    f"{get_file_name(path_or_buf)} is not a valid 32 bit mtx file"
                ) from e

<<<<<<< HEAD
    def write_mtx(self, path_or_buf: PathOrFile) -> None:
        with get_file_handle(path_or_buf, "wb") as fp:
            fp.write(self.encode())

=======
>>>>>>> 7765ce04
    @classmethod
    def decode(cls, data: bytes) -> Mtx:
        def read_bytes(i: int, width: int) -> int:
            return int.from_bytes(data[i : i + width], ENDIAN)

        length = read_bytes(0, MTX_SIZE_WIDTH)

        if length != len(data):
            raise FormatError("The size of the given data does not match")

        if read_bytes(MTX_SIZE_WIDTH, MTX_OFFSET_WIDTH) != MTX_IDENTIFIER:
            raise FormatError(
                "The given data is not in a valid mtx format, it might be a 64bit mtx"
            )

        section_table_offset = read_bytes(MTX_IDENTIFIER, MTX_IDENTIFIER_WIDTH)
        string_table_offset = read_bytes(section_table_offset, MTX_OFFSET_WIDTH)

        sections = [
            read_bytes(section_table_offset + (i * MTX_INT32_WIDTH), MTX_INT32_WIDTH)
            for i in range(
                (string_table_offset - section_table_offset) // MTX_INT32_WIDTH
            )
        ]

        # Add the length to the sections so we can read to end of stream
        sections.append(length)

        strings: list[MtxString] = []

        for current_string_offset, next_string_offset in pairwise(sections):
            strings.append([
                int.from_bytes(
                    data[
                        current_string_offset
                        + (i * MTX_CHARACTER_WIDTH) : current_string_offset
                        + (i * MTX_CHARACTER_WIDTH)
                        + MTX_CHARACTER_WIDTH
                    ],
                    ENDIAN,
                )
                for i in range(
                    (next_string_offset - current_string_offset) // MTX_CHARACTER_WIDTH
                )
            ])

        return cls(strings)

<<<<<<< HEAD
=======
    def write_mtx(self, path_or_buf: PathOrFile) -> None:
        with get_file_handle(path_or_buf, "wb") as fp:
            fp.write(self.encode())

>>>>>>> 7765ce04
    def encode(self) -> bytes:
        def write_character(fp: BytesIO, i: int, length: int) -> None:
            fp.write(i.to_bytes(length, ENDIAN))

        header_widths = [MTX_SIZE_WIDTH, MTX_IDENTIFIER_WIDTH, MTX_OFFSET_WIDTH]

        mtx_length = sum(header_widths) + MTX_SECTION_WIDTH * (len(self.strings))

        string_offsets: list[int] = []
        string_lengths = [len(string) * MTX_CHARACTER_WIDTH for string in self.strings]

        for string_length in string_lengths:
            string_offsets.append(mtx_length)
            mtx_length += string_length

        with BytesIO() as bytes_buffer:
            write_character(bytes_buffer, mtx_length, MTX_SIZE_WIDTH)
            write_character(bytes_buffer, MTX_IDENTIFIER, MTX_IDENTIFIER_WIDTH)
            write_character(
                bytes_buffer,
                MTX_SIZE_WIDTH + MTX_IDENTIFIER_WIDTH + MTX_OFFSET_WIDTH,
                MTX_OFFSET_WIDTH,
            )

            for offset in string_offsets:
                write_character(bytes_buffer, offset, MTX_SECTION_WIDTH)

            for string in self.strings:
                for character in string:
                    write_character(bytes_buffer, character, MTX_CHARACTER_WIDTH)

            return bytes_buffer.getvalue()

    def write_xml(self, path_or_buf: PathOrFile, fpd: Fpd) -> None:
        with get_file_handle(path_or_buf, "wb") as fp:
            fp.write(self.to_xml(fpd))

    def to_xml(self, fpd: Fpd) -> bytes:
        root = etree.Element("mtx")
        sheet = etree.SubElement(root, "sheet")

        for string in self.strings:
            dialog = etree.SubElement(sheet, "text")

            with StringIO() as string_buffer:
                for character in string:
                    # TODO: When upgrading to Python 3.10, use `match` statements
                    if character == 0xF813:
                        dialog.append(etree.Element("arrow"))
                    # TODO: Figure out what this control character does
                    elif character == 0xF883:
                        string_buffer.write("0xF883")
                    elif character == 0xFFFD:
                        string_buffer.write("\n")
                    elif character == 0xFFFF:
                        break
                    else:
                        string_buffer.write(fpd[character])

                dialog.text = string_buffer.getvalue()

        return etree.tostring(root, encoding="utf-8", xml_declaration=True)<|MERGE_RESOLUTION|>--- conflicted
+++ resolved
@@ -18,12 +18,8 @@
 
 from legacy_puyo_tools.exceptions import FileFormatError, FormatError
 from legacy_puyo_tools.fpd import Fpd
-<<<<<<< HEAD
 from legacy_puyo_tools.io import PathOrFile, get_file_handle, get_file_name
-=======
-from legacy_puyo_tools.io import get_file_handle, get_file_name
-from legacy_puyo_tools.typing import MtxString, PathOrFile
->>>>>>> 7765ce04
+
 
 # TODO: When updating to Python 3.10, remove the stub implementation of pairwise
 # from the python documentation:
@@ -55,12 +51,9 @@
 MTX_OFFSET_WIDTH = MTX_INT32_WIDTH
 MTX_SECTION_WIDTH = MTX_INT32_WIDTH
 
-<<<<<<< HEAD
 # TODO: When upgrading to Python 3.12, add type to the beginning of aliases
 MtxString = list[int]
 
-=======
->>>>>>> 7765ce04
 
 @attrs.define
 class Mtx:
@@ -76,13 +69,10 @@
                     f"{get_file_name(path_or_buf)} is not a valid 32 bit mtx file"
                 ) from e
 
-<<<<<<< HEAD
     def write_mtx(self, path_or_buf: PathOrFile) -> None:
         with get_file_handle(path_or_buf, "wb") as fp:
             fp.write(self.encode())
 
-=======
->>>>>>> 7765ce04
     @classmethod
     def decode(cls, data: bytes) -> Mtx:
         def read_bytes(i: int, width: int) -> int:
@@ -131,13 +121,6 @@
 
         return cls(strings)
 
-<<<<<<< HEAD
-=======
-    def write_mtx(self, path_or_buf: PathOrFile) -> None:
-        with get_file_handle(path_or_buf, "wb") as fp:
-            fp.write(self.encode())
-
->>>>>>> 7765ce04
     def encode(self) -> bytes:
         def write_character(fp: BytesIO, i: int, length: int) -> None:
             fp.write(i.to_bytes(length, ENDIAN))
